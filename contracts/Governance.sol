--- conflicted
+++ resolved
@@ -93,22 +93,12 @@
      * @param _teamMultisig address of tellor team multisig, one of four voting
      * stakeholder groups
      */
-<<<<<<< HEAD
     constructor(address payable _tellor, address _teamMultisig)
         UsingTellor(_tellor)
     {
-        oracle = TellorFlex(_tellor);
-        token = oracle.token();
-        oracleAddress = _tellor;
-=======
-    constructor(
-        address payable _tellor,
-        address _teamMultisig
-    ) UsingTellor(_tellor) {
         oracle = IOracle(_tellor);
         token = IERC20(oracle.getTokenAddress());
-        oracleAddress = _tellor; 
->>>>>>> f6385446
+        oracleAddress = _tellor;
         teamMultisig = _teamMultisig;
     }
 
@@ -437,16 +427,10 @@
     /**
      * @dev Get the latest dispute fee
      */
-<<<<<<< HEAD
-    function getDisputeFee() public returns (uint256) {
+    function getDisputeFee() public view returns (uint256) {
         return (oracle.getStakeAmount() / 10);
     }
 
-=======
-    function getDisputeFee() public view returns(uint256) {
-        return (oracle.getStakeAmount()/10);
-    } 
->>>>>>> f6385446
     /**
      * @dev Returns info on a dispute for a given ID
      * @param _disputeId is the ID of a specific dispute
