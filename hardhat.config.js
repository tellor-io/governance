
require("@nomiclabs/hardhat-waffle");
require("hardhat-gas-reporter");
require("solidity-coverage");
require("hardhat-gas-reporter");
require('hardhat-contract-sizer');
require("@nomiclabs/hardhat-ethers");
require("@nomiclabs/hardhat-etherscan");
require("dotenv").config();
/**
 * @type import('hardhat/config').HardhatUserConfig
 */

 module.exports = {
  solidity: {
    compilers: [
      {
        version: "0.8.3",
        settings: {
          optimizer: {
            enabled: true,
            runs: 300
          }
        }
      }
    ]
  },
  networks: {
    hardhat: {
      hardfork: process.env.CODE_COVERAGE ? "berlin" : "london",
      initialBaseFeePerGas: 0,
      accounts: {
        mnemonic:
          "nick lucian brenda kevin sam fiscal patch fly damp ocean produce wish",
        count: 40,
      },
      // forking: {
      //   url: "https://eth-mainnet.alchemyapi.io/v2/7dW8KCqWwKa1vdaitq-SxmKfxWZ4yPG6"
      // },
      allowUnlimitedContractSize: true
    } //,
    // rinkeby: {
    //      url: `${process.env.NODE_URL_RINKEBY}`,
    //      seeds: [process.env.PRIVATE_KEY],
    //      gas: 10000000 ,
    //      gasPrice: 40000000000
    // } ,
    //    mainnet: {
    //      url: `${process.env.NODE_URL_MAINNET}`,
    //      seeds: [process.env.PRIVATE_KEY],
    //      gas: 3000000 ,
    //      gasPrice: 300000000000
    //    },
    // polygon_testnet: {
    //     url: `${process.env.NODE_URL_MUMBAI}`,
    //     accounts: [process.env.TESTNET_PK],
    //     gas: 10000000 ,
    //     gasPrice: 50000000000
    //   },
    // polygon: {
<<<<<<< HEAD
      //   url: `${process.env.NODE_URL_MATIC}`,
      //   seeds: [process.env.PRIVATE_KEY],
      //   gas: 2000000 ,
      //   gasPrice: 250000000000
      // }
      , harmony_mainnet: {
        url: "https://api.harmony.one/",
        seeds: [process.env.PRIVATE_KEY],
        gas: 10000000 ,
        gasPrice: 50000000000
    }
    , arbitrum_testnet: {
      url: `${process.env.NODE_URL_ARBITRUM_TESTNET}`,
      seeds: [process.env.PRIVATE_KEY],
      gas: 5000000 ,
      gasPrice: 50000000000
    }
=======
    //   url: `${process.env.NODE_URL_MATIC}`,
    //   seeds: [process.env.PRIVATE_KEY],
    //   gas: 2000000 ,
    //   gasPrice: 250000000000
    // }
    // harmony_testnet: {
    //   url: `${process.env.NODE_URL_HARMONY_TESTNET}`,
    //   seeds: [process.env.TESTNET_PK],
    //   gas: 2000000 ,
    //   gasPrice: 250000000000
    // }
>>>>>>> 63acd343
  },
  etherscan: {
    // Your API key for Etherscan
    // Obtain one at https://etherscan.io/
<<<<<<< HEAD
    //apiKey: process.env.POLYGONSCAN
=======
    // apiKey: process.env.POLYGONSCAN
>>>>>>> 63acd343
    apiKey: process.env.ETHERSCAN
  },

  contractSizer: {
    alphaSort: true,
    runOnCompile: true,
    disambiguatePaths: false,
  },

  mocha: {
    grep: "@skip-on-coverage", // Find everything with this tag
    invert: true               // Run the grep's inverse set.
  }

}<|MERGE_RESOLUTION|>--- conflicted
+++ resolved
@@ -58,7 +58,6 @@
     //     gasPrice: 50000000000
     //   },
     // polygon: {
-<<<<<<< HEAD
       //   url: `${process.env.NODE_URL_MATIC}`,
       //   seeds: [process.env.PRIVATE_KEY],
       //   gas: 2000000 ,
@@ -75,29 +74,18 @@
       seeds: [process.env.PRIVATE_KEY],
       gas: 5000000 ,
       gasPrice: 50000000000
-    }
-=======
-    //   url: `${process.env.NODE_URL_MATIC}`,
-    //   seeds: [process.env.PRIVATE_KEY],
-    //   gas: 2000000 ,
-    //   gasPrice: 250000000000
-    // }
+    },
     // harmony_testnet: {
     //   url: `${process.env.NODE_URL_HARMONY_TESTNET}`,
     //   seeds: [process.env.TESTNET_PK],
     //   gas: 2000000 ,
     //   gasPrice: 250000000000
     // }
->>>>>>> 63acd343
   },
   etherscan: {
     // Your API key for Etherscan
     // Obtain one at https://etherscan.io/
-<<<<<<< HEAD
     //apiKey: process.env.POLYGONSCAN
-=======
-    // apiKey: process.env.POLYGONSCAN
->>>>>>> 63acd343
     apiKey: process.env.ETHERSCAN
   },
 
